--- conflicted
+++ resolved
@@ -9,8 +9,5 @@
 from .multiply_time_filter import MultiplyTimeFilter  # noqa: F401
 from .reorder_agents_filter import ReorderAgentsFilter  # noqa: F401
 from .add_agents_filter import AddAgentsFilter  # noqa: F401
-<<<<<<< HEAD
-from .translate_filter import TranslateFilter  # noqa: F401
-=======
 from .multiply_space_filter import MultiplySpaceFilter  # noqa: F401
->>>>>>> d642140e
+from .translate_filter import TranslateFilter  # noqa: F401
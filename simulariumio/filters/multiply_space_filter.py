--- conflicted
+++ resolved
@@ -3,13 +3,7 @@
 
 import logging
 
-<<<<<<< HEAD
-import numpy as np
-
-from ..data_objects import TrajectoryData, AgentData, UnitData, MetaData
-=======
 from ..data_objects import TrajectoryData
->>>>>>> 9a3e078f
 from .filter import Filter
 
 ###############################################################################
@@ -43,35 +37,9 @@
         print(
             f"Filtering: multiplying spatial scale by {self.multiplier} -------------"
         )
-<<<<<<< HEAD
-        return TrajectoryData(
-            meta_data=MetaData(
-                box_size=self.multiplier * np.copy(data.meta_data.box_size)
-            ),
-            agent_data=AgentData(
-                times=np.copy(data.agent_data.times),
-                n_agents=np.copy(data.agent_data.n_agents),
-                viz_types=np.copy(data.agent_data.viz_types),
-                unique_ids=np.copy(data.agent_data.unique_ids),
-                types=copy.copy(data.agent_data.types),
-                positions=self.multiplier * np.copy(data.agent_data.positions),
-                radii=self.multiplier * np.copy(data.agent_data.radii),
-                n_subpoints=np.copy(data.agent_data.n_subpoints),
-                subpoints=self.multiplier * np.copy(data.agent_data.subpoints),
-                draw_fiber_points=data.agent_data.draw_fiber_points,
-                type_ids=np.copy(data.agent_data.type_ids),
-            ),
-            time_units=copy.copy(data.time_units),
-            spatial_units=UnitData(
-                data.spatial_units.name, data.spatial_units.magnitude / self.multiplier
-            ),
-            plots=copy.copy(data.plots),
-        )
-=======
-        data.box_size = self.multiplier * data.box_size
+        data.meta_data.box_size = self.multiplier * data.meta_data.box_size
         data.agent_data.positions = self.multiplier * data.agent_data.positions
         data.agent_data.radii = self.multiplier * data.agent_data.radii
         data.agent_data.subpoints = self.multiplier * data.agent_data.subpoints
         data.spatial_units.multiply(1.0 / self.multiplier)
-        return data
->>>>>>> 9a3e078f
+        return data
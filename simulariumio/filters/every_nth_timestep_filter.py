--- conflicted
+++ resolved
@@ -6,11 +6,7 @@
 
 import numpy as np
 
-<<<<<<< HEAD
-from ..data_objects import TrajectoryData, AgentData, MetaData
-=======
 from ..data_objects import TrajectoryData
->>>>>>> 9a3e078f
 from .filter import Filter
 
 ###############################################################################
@@ -80,31 +76,6 @@
                     : np.shape(data.agent_data.subpoints[t][n])[0]
                 ] = data.agent_data.subpoints[t][n]
             i += 1
-<<<<<<< HEAD
-        return TrajectoryData(
-            meta_data=MetaData(
-                box_size=np.copy(data.meta_data.box_size),
-                default_camera_position=np.copy(data.meta_data.default_camera_position),
-                default_camera_rotation=np.copy(data.meta_data.default_camera_rotation),
-            ),
-            agent_data=AgentData(
-                times=times,
-                n_agents=n_agents,
-                viz_types=viz_types,
-                unique_ids=unique_ids,
-                types=types,
-                positions=positions,
-                radii=radii,
-                n_subpoints=n_subpoints,
-                subpoints=subpoints,
-                draw_fiber_points=data.agent_data.draw_fiber_points,
-                type_ids=type_ids,
-            ),
-            time_units=copy.copy(data.time_units),
-            spatial_units=copy.copy(data.spatial_units),
-            plots=copy.copy(data.plots),
-        )
-=======
         data.agent_data.times = times
         data.agent_data.n_agents = n_agents
         data.agent_data.viz_types = viz_types
@@ -119,5 +90,4 @@
             f"filtered dims = {times.shape[0]} timesteps X "
             f"{max_agents} agents X {max_subpoints} subpoints"
         )
-        return data
->>>>>>> 9a3e078f
+        return data
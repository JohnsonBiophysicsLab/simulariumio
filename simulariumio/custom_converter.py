--- conflicted
+++ resolved
@@ -18,27 +18,6 @@
     ScatterPlotData,
     AgentData,
     CustomData,
-<<<<<<< HEAD
-    UnitData,
-)
-from .filters import (
-    EveryNthAgentFilter,
-    EveryNthTimestepFilter,
-    EveryNthSubpointFilter,
-    UpDirectionFilter,
-    MultiplyTimeFilter,
-    MultiplyTimePlotFilter,
-    ReorderAgentsFilter,
-    AddAgentsFilter,
-    TranslateFilter,
-)
-from .filters.params import FilterParams
-from .filters.filter import Filter
-from .exceptions import (
-    UnsupportedPlotTypeError,
-    UnsupportedFilterTypeError,
-=======
->>>>>>> 9ad177e3
 )
 from .filters import Filter
 from .exceptions import UnsupportedPlotTypeError
@@ -55,21 +34,6 @@
     "histogram": HistogramPlotReader,
 }
 
-<<<<<<< HEAD
-FILTERS = {
-    "every_nth_agent": EveryNthAgentFilter,
-    "every_nth_timestep": EveryNthTimestepFilter,
-    "every_nth_subpoint": EveryNthSubpointFilter,
-    "up_direction": UpDirectionFilter,
-    "multiply_time": MultiplyTimeFilter,
-    "multiply_plot_time": MultiplyTimePlotFilter,
-    "reorder_agents": ReorderAgentsFilter,
-    "add_agents": AddAgentsFilter,
-    "translate": TranslateFilter,
-}
-
-=======
->>>>>>> 9ad177e3
 ###############################################################################
 
 

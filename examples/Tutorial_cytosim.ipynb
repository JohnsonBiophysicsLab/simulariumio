{
 "cells": [
  {
   "cell_type": "markdown",
   "metadata": {},
   "source": [
    "# Simularium Conversion Tutorial : CytoSim Data"
   ]
  },
  {
   "cell_type": "code",
   "execution_count": 1,
   "metadata": {},
   "outputs": [],
   "source": [
    "from IPython.display import Image\n",
    "import numpy as np\n",
    "from simulariumio.cytosim import CytosimConverter, CytosimData, CytosimObjectInfo, CytosimAgentInfo\n",
    "from simulariumio import MetaData"
   ]
  },
  {
   "cell_type": "markdown",
   "metadata": {},
   "source": [
    "This notebook provides example python code for converting your own simulation trajectories into the format consumed by the Simularium Viewer. It creates a .simularium JSON file which you can drag and drop onto the viewer like this:"
   ]
  },
  {
   "cell_type": "markdown",
   "metadata": {},
   "source": [
    "![title](img/drag_drop.gif)"
   ]
  },
  {
   "cell_type": "markdown",
   "metadata": {},
   "source": [
    "***\n",
    "## Prepare your spatial data"
   ]
  },
  {
   "cell_type": "markdown",
   "metadata": {},
   "source": [
    "The Simularium `CytosimConverter` consumes spatiotemporal data from CytoSim. \n",
    "\n",
    "We're working to improve performance for the Cytosim converter, and also working with the Cytosim authors to add the ability to output Simularium files directly from Cytosim. For now, if you find the conversion process is too slow, you can try to record less data from Cytosim, for example record at a larger timestep by adjusting `nb_frames` in the `run` block of your Cytosim `config.cym` file (https://gitlab.com/f.nedelec/cytosim/-/blob/8feaf45297c3f5180d24889909e3a5251a7adb1a/doc/tutorials/tuto_introduction.md).\n",
    "\n",
    "To see how to generate the Cytosim output .txt files you need, check Cytosim documentation here: https://gitlab.com/f.nedelec/cytosim/-/blob/8feaf45297c3f5180d24889909e3a5251a7adb1a/doc/sim/report.md\n",
    "* for Fibers, use the command `./report fiber:points > fiber_points.txt`, which will create `fiber_points.txt`\n",
    "* for Solids, use the command `./report solid > solids.txt`, which will create `solids.txt`\n",
    "* for Singles, use the command `./report single:position > singles.txt`, which will create `singles.txt`\n",
    "* for Couples, use the command `./report couple:state > couples.txt`, which will create `couples.txt`\n",
    "    * in some versions of Cytosim, state is not a reporting option. In this case you can use `./report couple:[name of your couple] > couples_[name of your couple].txt` and provide a filepath for each type of couple in your data. If this is necessary, you should also check the position XYZ columns in your `couples.txt` file and override **position_indices** if they aren't at \\[2, 3, 4\\]\n",
    "\n",
<<<<<<< HEAD
    "The converter requires a `CytosimData` object as parameter ([see documentation](https://allen-cell-animated.github.io/simulariumio/simulariumio.cytosim.html#module-simulariumio.cytosim.cytosim_data)).\n"
=======
    "The converter requires a `CytosimData` object as parameter.\n",
    "\n",
    "`CytosimData` contains the following:\n",
    "* **meta_data** : `MetaData`\n",
    "    * An object containing metadata for the trajectory including box size, scale factor, and camera defaults\n",
    "* **object_info** : *Dict\\[str, `CytosimObjectInfo`\\]*\n",
    "    * A dict mapping Cytosim object type (either \"fibers\", \"solids\", \"singles\", or \"couples\") to info for reading the Cytosim data for agents of that object type\n",
    "* **draw_fiber_points** : *bool (optional)*\n",
    "    * (only used for fibers)\n",
    "    * in addition to drawing a line for each fiber, also draw spheres at every other point along it?\n",
    "    * Default: False\n",
    "* **plots** : *List\\[Dict\\[str, Any\\]\\] (optional)*\n",
    "    * An object containing plot data already in Simularium format\n",
    "    \n",
    "`MetaData` contains the following:\n",
    "* **box_size** : *np.ndarray (shape = \\[3\\])*\n",
    "    * A numpy ndarray containing the XYZ dimensions of the simulation bounding volume\n",
    "        * *for now we only support rectangular bounds, but will be adding support for spheres soon*\n",
    "* **camera_defaults**: `CameraData` (optional)\n",
    "    * camera's initial settings which it also returns to when reset\n",
    "* **scale_factor** : float (optional)\n",
    "    * A multiplier for the scene, use if visualization is too large or small\n",
    "    * Default: 1.0\n",
    "    \n",
    "`CameraData` contains the following:\n",
    "* **position** : *np.ndarray (shape = \\[3\\]) (optional)*\n",
    "    * 3D position of the camera itself\n",
    "    * Default: np.array(\\[0.0, 0.0, 120.0\\])\n",
    "* **look_at_position**: *np.ndarray (shape = \\[3\\]) (optional)*\n",
    "    * position at which the camera looks\n",
    "    * Default: np.zeros(3)\n",
    "* **up_vector**: *np.ndarray (shape = \\[3\\]) (optional)*\n",
    "    * the vector that defines which direction is \"up\" in the camera's view\n",
    "    * Default: np.array(\\[0.0, 1.0, 0.0\\])\n",
    "* **fov_degrees**: *float (optional)*\n",
    "    * the angle defining the extent of the 3D world that is seen from bottom to top of the camera view\n",
    "    * Default: 75.0\n",
    "    \n",
    "`CytosimObjectInfo` contains the following:\n",
    "* **filepath** : *str*\n",
    "    * A string path to fiber_points.txt\n",
    "* **agents** : *Dict\\[int, `CytosimAgentInfo`\\] (optional)*\n",
    "    * A dict mapping the type index from Cytosim data to display names and radii for each type of agent of this type of Cytosim object\n",
    "* **position_indices** : *List\\[int\\] (optional)*\n",
    "    * the columns in Cytosim's reports are not always consistent, use this to override them if your output file has different column indices for position XYZ\n",
    "    * Default: \\[2, 3, 4\\]\n",
    "    \n",
    "`CytosimAgentInfo` contains the following:\n",
    "* **name** : *str*\n",
    "    * A string display name for this type of agent\n",
    "    * Default: \"[Cytosim object type][agent type index from Cytosim data]\" e.g. \"fiber1\", \"solid0\"\n",
    "* **radius** : *float (optional)*\n",
    "    * A float radius for rendering this agent.\n",
    "    * For fibers, this is the thickness of the line\n",
    "    * For default agents, this is the radius of the sphere\n",
    "    * Default : 1.0\n",
    "  "
>>>>>>> 95709d62
   ]
  },
  {
   "cell_type": "code",
   "execution_count": 2,
   "metadata": {},
   "outputs": [],
   "source": [
    "box_size = 2.\n",
    "\n",
    "example_data = CytosimData(\n",
    "    meta_data=MetaData(\n",
    "        box_size=np.array([box_size, box_size, box_size]),\n",
    "        scale_factor=100.0,\n",
    "    ),\n",
    "    object_info={\n",
    "        \"fibers\" : CytosimObjectInfo(\n",
    "            filepath=\"../simulariumio/tests/data/cytosim/aster_pull3D_couples_actin_solid/fiber_points.txt\",\n",
    "            agents={\n",
    "                \"1\" : CytosimAgentInfo(\n",
    "                    name=\"microtubule\"\n",
    "                ),\n",
    "                \"2\" : CytosimAgentInfo(\n",
    "                    name=\"actin\"\n",
    "                )\n",
    "            }\n",
    "        ),\n",
    "        \"solids\" : CytosimObjectInfo(\n",
    "            filepath=\"../simulariumio/tests/data/cytosim/aster_pull3D_couples_actin_solid/solids.txt\",\n",
    "            agents={\n",
    "                \"1\" : CytosimAgentInfo(\n",
    "                    name=\"aster\",\n",
    "                    radius=0.1\n",
    "                ),\n",
    "                \"2\" : CytosimAgentInfo(\n",
    "                    name=\"vesicle\",\n",
    "                    radius=0.1\n",
    "                )\n",
    "            }\n",
    "        ),\n",
    "        \"singles\" : CytosimObjectInfo(\n",
    "            filepath=\"../simulariumio/tests/data/cytosim/aster_pull3D_couples_actin_solid/singles.txt\",\n",
    "            agents={\n",
    "                \"1\" : CytosimAgentInfo(\n",
    "                    name=\"dynein\",\n",
    "                    radius=0.01\n",
    "                ),\n",
    "                \"2\" : CytosimAgentInfo(\n",
    "                    name=\"kinesin\",\n",
    "                    radius=0.01\n",
    "                )\n",
    "            }\n",
    "        ),\n",
    "        \"couples\" : CytosimObjectInfo(\n",
    "            filepath=\"../simulariumio/tests/data/cytosim/aster_pull3D_couples_actin_solid/couples.txt\",\n",
    "            agents={\n",
    "                \"1\" : CytosimAgentInfo(\n",
    "                    name=\"motor complex\",\n",
    "                    radius=0.02\n",
    "                )\n",
    "            },\n",
    "            position_indices=[3, 4, 5]\n",
    "        )\n",
    "    },\n",
    ")"
   ]
  },
  {
   "cell_type": "markdown",
   "metadata": {},
   "source": [
    "## Convert and save as .simularium JSON file"
   ]
  },
  {
   "cell_type": "markdown",
   "metadata": {},
   "source": [
    "Once your data is shaped like in the `example_data` object, you can use the converter to generate the file at the given path:"
   ]
  },
  {
   "cell_type": "code",
   "execution_count": 3,
   "metadata": {},
   "outputs": [
    {
     "name": "stdout",
     "output_type": "stream",
     "text": [
      "Reading Cytosim Data -------------\n",
      "Writing JSON -------------\n",
      "Converting Trajectory Data -------------\n",
      "saved to example_cytosim.simularium\n"
     ]
    }
   ],
   "source": [
    "CytosimConverter(example_data).write_JSON(\"example_cytosim\")"
   ]
  },
  {
   "cell_type": "markdown",
   "metadata": {},
   "source": [
    "## Visualize in the Simularium viewer"
   ]
  },
  {
   "cell_type": "markdown",
   "metadata": {},
   "source": [
    "In a supported web-browser (Firefox or Chrome), navigate to https://simularium.allencell.org/ and import your file into the view."
   ]
  },
  {
   "cell_type": "code",
   "execution_count": null,
   "metadata": {},
   "outputs": [],
   "source": []
  }
 ],
 "metadata": {
  "kernelspec": {
   "display_name": "Python 3",
   "language": "python",
   "name": "python3"
  },
  "language_info": {
   "codemirror_mode": {
    "name": "ipython",
    "version": 3
   },
   "file_extension": ".py",
   "mimetype": "text/x-python",
   "name": "python",
   "nbconvert_exporter": "python",
   "pygments_lexer": "ipython3",
   "version": "3.8.8"
  }
 },
 "nbformat": 4,
 "nbformat_minor": 4
}<|MERGE_RESOLUTION|>--- conflicted
+++ resolved
@@ -56,9 +56,6 @@
     "* for Couples, use the command `./report couple:state > couples.txt`, which will create `couples.txt`\n",
     "    * in some versions of Cytosim, state is not a reporting option. In this case you can use `./report couple:[name of your couple] > couples_[name of your couple].txt` and provide a filepath for each type of couple in your data. If this is necessary, you should also check the position XYZ columns in your `couples.txt` file and override **position_indices** if they aren't at \\[2, 3, 4\\]\n",
     "\n",
-<<<<<<< HEAD
-    "The converter requires a `CytosimData` object as parameter ([see documentation](https://allen-cell-animated.github.io/simulariumio/simulariumio.cytosim.html#module-simulariumio.cytosim.cytosim_data)).\n"
-=======
     "The converter requires a `CytosimData` object as parameter.\n",
     "\n",
     "`CytosimData` contains the following:\n",
@@ -116,7 +113,6 @@
     "    * For default agents, this is the radius of the sphere\n",
     "    * Default : 1.0\n",
     "  "
->>>>>>> 95709d62
    ]
   },
   {

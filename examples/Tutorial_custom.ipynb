{
 "cells": [
  {
   "cell_type": "markdown",
   "metadata": {},
   "source": [
    "# Simularium Conversion Tutorial : Custom Data"
   ]
  },
  {
   "cell_type": "code",
   "execution_count": 1,
   "metadata": {},
   "outputs": [],
   "source": [
    "from IPython.display import Image\n",
    "import numpy as np\n",
<<<<<<< HEAD
    "from simulariumio import CustomConverter, CustomData, AgentData\n",
    "from simulariumio.filters.params import UpDirectionFilterParams"
=======
    "from simulariumio import CustomConverter, CustomData, AgentData, UnitData"
>>>>>>> fea235d7
   ]
  },
  {
   "cell_type": "markdown",
   "metadata": {},
   "source": [
    "This notebook provides example python code for converting your own simulation trajectories into the format consumed by the Simularium Viewer. It creates a .simularium JSON file which you can drag and drop onto the viewer like this:"
   ]
  },
  {
   "cell_type": "markdown",
   "metadata": {},
   "source": [
    "![title](img/drag_drop.gif)"
   ]
  },
  {
   "cell_type": "markdown",
   "metadata": {},
   "source": [
    "***\n",
    "## Prepare your spatial data"
   ]
  },
  {
   "cell_type": "markdown",
   "metadata": {},
   "source": [
    "The Simularium custom data Converter consumes spatiotemporal data from any source. It requires a `CustomData` object as parameter.\n",
    "\n",
    "`CustomData` contains the following:\n",
    "* **box_size** : *np.ndarray (shape = \\[3\\])*\n",
    "    * A numpy ndarray containing the XYZ dimensions of the simulation bounding volume\n",
    "* **agent_data** : `AgentData`\n",
    "    * An object containing data for each agent at each timestep\n",
    "* **time_units**: `UnitData` *(optional)*\n",
    "    * multiplier and unit name for time values\n",
    "    * Default: 1.0 second\n",
    "* **spatial_units**: `UnitData` *(optional)*\n",
    "    * multiplier and unit name for spatial values\n",
    "    * Default: 1.0 meter\n",
    "* **plots** : *List\\[Dict\\[str, Any\\]\\] (optional)*\n",
    "    * An object containing plot data already in Simularium format\n",
    "    \n",
    "`AgentData` contains the following:\n",
    "* **times** : *np.ndarray (shape = [timesteps])*\n",
<<<<<<< HEAD
    "    * A numpy ndarray containing the elapsed simulated time at each timestep\n",
=======
    "    * A numpy ndarray containing the elapsed simulated time at each timestep (in the time units specified by **CustomData.time_unit_factor_seconds**)\n",
>>>>>>> fea235d7
    "* **n_agents** : *np.ndarray (shape = [timesteps])*\n",
    "    * A numpy ndarray containing the number of agents that exist at each timestep\n",
    "* **viz_types** : *np.ndarray (shape = [timesteps, agents])*\n",
    "    * A numpy ndarray containing the viz type for each agent at each timestep. Current options:\n",
    "        * 1000 : default,\n",
    "        * 1001 : fiber (which will require subpoints)\n",
    "* **unique_ids** : *np.ndarray (shape = [timesteps, agents])*\n",
    "    * A numpy ndarray containing the unique ID for each agent at each timestep\n",
    "* **types** : *List[List[str]] (list of shape [timesteps, agents])*\n",
    "    * A list containing timesteps, for each a list of the string name for the type of each agent\n",
    "* **positions** : *np.ndarray (shape = [timesteps, agents, 3])*\n",
    "    * A numpy ndarray containing the XYZ position for each agent at each timestep\n",
    "* **radii** : *np.ndarray (shape = [timesteps, agents])*\n",
    "    * A numpy ndarray containing the radius for each agent at each timestep\n",
    "* **n_subpoints** : *np.ndarray (shape = [timesteps, agents]) (optional)*\n",
    "    * A numpy ndarray containing the number of subpoints belonging to each agent at each timestep. Required if subpoints are provided\n",
    "    * Default: None\n",
    "* **subpoints** : *np.ndarray (shape = [timesteps, agents, subpoints, 3]) (optional)*\n",
    "    * A numpy ndarray containing a list of subpoint position data for each agent at each timestep. These values are currently only used for fiber agents\n",
    "    * Default: None\n",
    "* **draw_fiber_points** : *bool (optional)*\n",
    "    * Draw spheres at every other fiber point for fibers?\n",
    "    * Default: False\n",
    "\n",
    "`UnitData` contains the following:\n",
    "* **name**: *str*\n",
    "    * unit name for values (we support this list https://github.com/hgrecco/pint/blob/master/pint/default_en.txt)\n",
    "* **magnitude**: *float (optional)*\n",
    "    * multiplier for values (in case they are not given in whole units)\n",
    "    * Default: 1.0"
   ]
  },
  {
   "cell_type": "markdown",
   "metadata": {},
   "source": [
    "### Generate example data"
   ]
  },
  {
   "cell_type": "markdown",
   "metadata": {},
   "source": [
    "To demonstrate using the custom converter, we'll first generate some random example data."
   ]
  },
  {
   "cell_type": "markdown",
   "metadata": {},
   "source": [
    "#### If there are NO fibers in the data:"
   ]
  },
  {
   "cell_type": "code",
   "execution_count": 2,
   "metadata": {},
   "outputs": [],
   "source": [
    "from string import ascii_uppercase\n",
    "from random import choice\n",
    "\n",
    "# parameters\n",
<<<<<<< HEAD
    "total_steps = 1\n",
    "timestep = 0.0\n",
=======
    "total_steps = 5\n",
    "timestep = 0.5\n",
>>>>>>> fea235d7
    "box_size = 100\n",
    "n_agents = 3\n",
    "min_radius = 5\n",
    "max_radius = 10\n",
    "\n",
    "type_names = []\n",
    "for t in range(total_steps):\n",
    "    type_names.append([choice(ascii_uppercase) for i in range(n_agents)])\n",
    "    \n",
    "example_default_data = CustomData(\n",
    "    box_size=np.array([box_size, box_size, box_size]),\n",
    "    agent_data=AgentData(\n",
    "        times=timestep * np.array(list(range(total_steps))),\n",
    "        n_agents=np.array(total_steps * [n_agents]),\n",
    "        viz_types=np.array(total_steps * [n_agents * [1000.0]]),  # default viz type = 1000\n",
    "        unique_ids=np.array(total_steps * [list(range(n_agents))]),\n",
<<<<<<< HEAD
    "        types=[[\"X\", \"Y\", \"Z\"]],\n",
    "        positions=np.array([[[1.0, 0.0, 0.0], [0.0, 1.0, 0.0], [0.0, 0.0, 1.0]]]),\n",
    "        radii=np.ones(shape=(total_steps, n_agents))\n",
    "    )\n",
=======
    "        types=type_names,\n",
    "        positions=np.random.uniform(size=(total_steps, n_agents, 3)) * box_size - box_size * 0.5,\n",
    "        radii=(max_radius - min_radius) * np.random.uniform(size=(total_steps, n_agents)) + min_radius\n",
    "    ),\n",
    "    time_units=UnitData(\"ns\"),  # nanoseconds\n",
    "    spatial_units=UnitData(\"nm\"),  # nanometers\n",
>>>>>>> fea235d7
    ")"
   ]
  },
  {
   "cell_type": "markdown",
   "metadata": {},
   "source": [
    "#### Otherwise:"
   ]
  },
  {
   "cell_type": "code",
   "execution_count": 3,
   "metadata": {},
   "outputs": [],
   "source": [
    "from string import ascii_uppercase\n",
    "from random import choice\n",
    "\n",
    "# parameters\n",
    "total_steps = 5\n",
    "timestep = 0.5\n",
    "box_size = 100\n",
    "n_agents = 5\n",
    "min_radius = 5\n",
    "max_radius = 10\n",
    "points_per_fiber = 4\n",
    "\n",
    "type_names = []\n",
    "for t in range(total_steps):\n",
    "    type_names.append([choice(ascii_uppercase) for i in range(n_agents)])\n",
    "\n",
    "example_fiber_data = CustomData(\n",
    "    box_size=np.array([box_size, box_size, box_size]),\n",
    "    agent_data=AgentData(\n",
    "        times=timestep * np.array(list(range(total_steps))),\n",
    "        n_agents=np.array(total_steps * [n_agents]),\n",
    "        viz_types=np.array(total_steps * [n_agents * [1001.0]]), # fiber viz type = 1001\n",
    "        unique_ids=np.array(total_steps * [list(range(n_agents))]),\n",
    "        types=type_names,\n",
    "        positions=np.zeros(shape=(total_steps, n_agents, 3)),\n",
    "        radii=np.ones(shape=(total_steps, n_agents)),\n",
    "        n_subpoints=points_per_fiber * np.ones(shape=(total_steps, n_agents)),\n",
    "        subpoints=box_size * np.random.uniform(\n",
    "            size=(total_steps, n_agents, points_per_fiber, 3)) - box_size * 0.5\n",
    "    ),\n",
    "    time_units=UnitData(\"ns\"),  # nanoseconds\n",
    "    spatial_units=UnitData(\"nm\"),  # nanometers\n",
    ")"
   ]
  },
  {
   "cell_type": "markdown",
   "metadata": {},
   "source": [
    "## Convert and save as .simularium JSON file"
   ]
  },
  {
   "cell_type": "markdown",
   "metadata": {},
   "source": [
    "Once your data is shaped like in the `example_default_data` or `example_fiber_data` object, you can use the converter to generate the file at the given path:"
   ]
  },
  {
   "cell_type": "code",
   "execution_count": 4,
   "metadata": {},
   "outputs": [
    {
     "name": "stdout",
     "output_type": "stream",
     "text": [
      "Reading Custom Data -------------\n",
      "Writing JSON -------------\n",
      "saved to example_default_Z.simularium\n"
     ]
    }
   ],
   "source": [
    "CustomConverter(example_default_data).write_JSON(\"example_default_Z\")"
   ]
  },
  {
   "cell_type": "markdown",
   "metadata": {},
   "source": [
    "## Visualize in the Simularium viewer"
   ]
  },
  {
   "cell_type": "markdown",
   "metadata": {},
   "source": [
    "In a supported web-browser (Firefox or Chrome), navigate to https://simularium.allencell.org/ and import your file into the view."
   ]
  },
  {
   "cell_type": "code",
   "execution_count": null,
   "metadata": {},
   "outputs": [],
   "source": []
  }
 ],
 "metadata": {
  "kernelspec": {
   "display_name": "Python 3",
   "language": "python",
   "name": "python3"
  },
  "language_info": {
   "codemirror_mode": {
    "name": "ipython",
    "version": 3
   },
   "file_extension": ".py",
   "mimetype": "text/x-python",
   "name": "python",
   "nbconvert_exporter": "python",
   "pygments_lexer": "ipython3",
   "version": "3.8.5"
  }
 },
 "nbformat": 4,
 "nbformat_minor": 4
}<|MERGE_RESOLUTION|>--- conflicted
+++ resolved
@@ -15,12 +15,7 @@
    "source": [
     "from IPython.display import Image\n",
     "import numpy as np\n",
-<<<<<<< HEAD
-    "from simulariumio import CustomConverter, CustomData, AgentData\n",
-    "from simulariumio.filters.params import UpDirectionFilterParams"
-=======
     "from simulariumio import CustomConverter, CustomData, AgentData, UnitData"
->>>>>>> fea235d7
    ]
   },
   {
@@ -67,11 +62,7 @@
     "    \n",
     "`AgentData` contains the following:\n",
     "* **times** : *np.ndarray (shape = [timesteps])*\n",
-<<<<<<< HEAD
-    "    * A numpy ndarray containing the elapsed simulated time at each timestep\n",
-=======
     "    * A numpy ndarray containing the elapsed simulated time at each timestep (in the time units specified by **CustomData.time_unit_factor_seconds**)\n",
->>>>>>> fea235d7
     "* **n_agents** : *np.ndarray (shape = [timesteps])*\n",
     "    * A numpy ndarray containing the number of agents that exist at each timestep\n",
     "* **viz_types** : *np.ndarray (shape = [timesteps, agents])*\n",
@@ -135,15 +126,10 @@
     "from random import choice\n",
     "\n",
     "# parameters\n",
-<<<<<<< HEAD
-    "total_steps = 1\n",
-    "timestep = 0.0\n",
-=======
     "total_steps = 5\n",
     "timestep = 0.5\n",
->>>>>>> fea235d7
     "box_size = 100\n",
-    "n_agents = 3\n",
+    "n_agents = 5\n",
     "min_radius = 5\n",
     "max_radius = 10\n",
     "\n",
@@ -158,19 +144,12 @@
     "        n_agents=np.array(total_steps * [n_agents]),\n",
     "        viz_types=np.array(total_steps * [n_agents * [1000.0]]),  # default viz type = 1000\n",
     "        unique_ids=np.array(total_steps * [list(range(n_agents))]),\n",
-<<<<<<< HEAD
-    "        types=[[\"X\", \"Y\", \"Z\"]],\n",
-    "        positions=np.array([[[1.0, 0.0, 0.0], [0.0, 1.0, 0.0], [0.0, 0.0, 1.0]]]),\n",
-    "        radii=np.ones(shape=(total_steps, n_agents))\n",
-    "    )\n",
-=======
     "        types=type_names,\n",
     "        positions=np.random.uniform(size=(total_steps, n_agents, 3)) * box_size - box_size * 0.5,\n",
     "        radii=(max_radius - min_radius) * np.random.uniform(size=(total_steps, n_agents)) + min_radius\n",
     "    ),\n",
     "    time_units=UnitData(\"ns\"),  # nanoseconds\n",
     "    spatial_units=UnitData(\"nm\"),  # nanometers\n",
->>>>>>> fea235d7
     ")"
    ]
   },
@@ -240,19 +219,10 @@
    "cell_type": "code",
    "execution_count": 4,
    "metadata": {},
-   "outputs": [
-    {
-     "name": "stdout",
-     "output_type": "stream",
-     "text": [
-      "Reading Custom Data -------------\n",
-      "Writing JSON -------------\n",
-      "saved to example_default_Z.simularium\n"
-     ]
-    }
-   ],
-   "source": [
-    "CustomConverter(example_default_data).write_JSON(\"example_default_Z\")"
+   "outputs": [],
+   "source": [
+    "CustomConverter(example_fiber_data).write_JSON(\"example_fibers\")\n",
+    "CustomConverter(example_default_data).write_JSON(\"example_default\")"
    ]
   },
   {
